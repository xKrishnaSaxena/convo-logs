--- conflicted
+++ resolved
@@ -6,16 +6,11 @@
 from uuid import UUID
 from sqlalchemy.exc import IntegrityError
 from sqlalchemy.future import select
-<<<<<<< HEAD
 from pydantic import BaseModel,EmailStr
-from datetime import datetime
 from fastapi import FastAPI
 from fastapi.middleware.cors import CORSMiddleware
 from typing import Optional
-=======
-from pydantic import BaseModel, EmailStr
 from datetime import datetime, timedelta
-from typing import Optional
 from jose import JWTError, jwt
 from fastapi.security import OAuth2PasswordBearer, OAuth2PasswordRequestForm
 from dotenv import load_dotenv
@@ -25,8 +20,7 @@
 
 SECRET_KEY = os.getenv("SECRET_KEY")
 ALGORITHM = "HS256"
-ACCESS_TOKEN_EXPIRE_MINUTES = os.getenv("ACCESS_TOKEN_EXPIRE_MINUTES")
->>>>>>> df62789f
+ACCESS_TOKEN_EXPIRE_MINUTES = os.getenv("ACCESS_TOKEN_EXPIRE_MINUTES"
 
 app = FastAPI()
 
@@ -45,7 +39,7 @@
     async with SessionLocal() as session:
         yield session
 
-<<<<<<< HEAD
+
 class QueryCreate(BaseModel):
     user_id: UUID  # Required
     query_text: str  # Required
@@ -54,7 +48,7 @@
     device_type: Optional[str] = None  # Optional
     location: Optional[str] = None  # Optional
     intent_detected: Optional[str] = None  # Optional
-=======
+
 
 oauth2_scheme = OAuth2PasswordBearer(tokenUrl="token")
 
@@ -75,7 +69,6 @@
     encoded_jwt = jwt.encode(to_encode, SECRET_KEY, algorithm=ALGORITHM)
     return encoded_jwt
 
->>>>>>> df62789f
 
 class UserCreate(BaseModel):
     name: str
@@ -107,8 +100,6 @@
     username: Optional[str] = None
 
 
-<<<<<<< HEAD
-
 @app.post("/users/", response_model=UserResponse)  # Use the new UserResponse model
 async def create_user(user: UserCreate, session: AsyncSession = Depends(get_session)):
     # Hash the user's password
@@ -118,7 +109,6 @@
         name=user.name,
         email=user.email,
         hashed_password=hashed_password
-=======
 async def get_current_user(token: str = Depends(oauth2_scheme), session: AsyncSession = Depends(get_session)):
     credentials_exception = HTTPException(
         status_code=status.HTTP_401_UNAUTHORIZED,
@@ -152,29 +142,16 @@
     access_token_expires = timedelta(minutes=ACCESS_TOKEN_EXPIRE_MINUTES)
     access_token = create_access_token(
         data={"sub": user.email}, expires_delta=access_token_expires
->>>>>>> df62789f
     )
     return {"access_token": access_token, "token_type": "bearer"}
 
-@app.post("/users/", response_model=UserResponse)
-async def create_user(user: UserCreate, session: AsyncSession = Depends(get_session)):
-    hashed_password = get_password_hash(user.password)
-    new_user = User(name=user.name, email=user.email, hashed_password=hashed_password)
-    
-    session.add(new_user)
-    try:
-        await session.commit()
-        await session.refresh(new_user)
-    except IntegrityError:
-        await session.rollback()
-        raise HTTPException(status_code=400, detail="Email already registered")
-    
-    return new_user
-
-<<<<<<< HEAD
+
 @app.get("/queries/{user_id}")
 async def get_user_queries(user_id: UUID, session: AsyncSession = Depends(get_session)):
-=======
+    result = await session.execute(select(Query).filter(Query.user_id == user_id))
+    queries = result.scalars().all()
+    return queries
+      
 @app.get("/users/me", response_model=UserResponse)
 async def read_users_me(current_user: User = Depends(get_current_user)):
     return current_user
@@ -201,27 +178,18 @@
 
 @app.get("/queries/{user_id}")
 async def get_user_queries(user_id: UUID, session: AsyncSession = Depends(get_session), current_user: User = Depends(get_current_user)):
->>>>>>> df62789f
     result = await session.execute(select(Query).filter(Query.user_id == user_id))
     queries = result.scalars().all()
     return queries
 
 @app.get("/conversations/{session_id}")
-<<<<<<< HEAD
-async def get_conversation_by_session(session_id: UUID, session: AsyncSession = Depends(get_session)):
-=======
 async def get_conversation_by_session(session_id: UUID, session: AsyncSession = Depends(get_session), current_user: User = Depends(get_current_user)):
->>>>>>> df62789f
     result = await session.execute(select(Query).filter(Query.session_id == session_id))
     conversation = result.scalars().all()
     return conversation
 
 @app.delete("/conversations/{session_id}")
-<<<<<<< HEAD
-async def delete_conversation(session_id: UUID, session: AsyncSession = Depends(get_session)):
-=======
 async def delete_conversation(session_id: UUID, session: AsyncSession = Depends(get_session), current_user: User = Depends(get_current_user)):
->>>>>>> df62789f
     result = await session.execute(select(Query).filter(Query.session_id == session_id))
     conversation = result.scalars().all()
     
@@ -233,8 +201,6 @@
     
     await session.commit()
     return {"message": "Conversation deleted successfully"}
-<<<<<<< HEAD
-=======
 
 
 @app.on_event("startup")
@@ -245,4 +211,3 @@
 @app.on_event("shutdown")
 async def shutdown():
     await database.disconnect()
->>>>>>> df62789f
